#################################################################################
'''
This is the engine for the soft_trees. This will be for the PyTorch Implementation.

'''

#################################################################################

import torch
import torch.nn as nn
import torch.optim as optim
import logging

################################################################################
# GOAL: Train the model
################################################################################

def train_model(model, train_loader, test_loader, epochs=10, learning_rate=0.001, device='cpu', optimizer=None):
    '''
        The training loop for the function. 

        Params:
            Model (SoftTree).
            Need to implement GPU functionality for later.
    
    '''
<<<<<<< HEAD
    # just extending to GPU capabilities
    device = "cuda" if torch.cuda.is_available() else "cpu"

    # log this in the file 
    logging.info(f"Running on a: {device}")
    


    # Define the optimizer and loss function
    optimizer = optim.Adam(model.parameters(), lr=learning_rate)
=======
    # Define the optimizer and loss function if not provided
    if optimizer is None:
        optimizer = torch.optim.Adam(model.parameters(), lr=learning_rate)
>>>>>>> 0a7a8ed3
    criterion = nn.CrossEntropyLoss()  

    # Move model to device (GPU or CPU)
    model.to(device)
    # Training loop
    for epoch in range(epochs):
<<<<<<< HEAD
        if (epoch + 1) % 5 == 0:
            print(f"Running EPOCH {epoch + 1}")
=======
        
>>>>>>> 0a7a8ed3
        model.train()  # Set model to training mode
        
        running_loss = 0.0
        correct_preds = 0
        total_preds = 0
<<<<<<< HEAD


        for inputs, labels in train_loader:
            # Move data to device (GPU or CPU)
            inputs, labels = inputs.to(device), labels.to(device)

                    # Ensure labels are of the correct shape (2D tensor)
            if len(labels.shape) == 1:
                labels = labels.unsqueeze(1)  # Change shape from [batch_size] to [batch_size, 1]

=======
        
        for inputs, labels in train_loader:
            # Move data to device (GPU or CPU)
            inputs, labels = inputs.to(device), labels.to(device)
            
            # IMPORTANT FIX: Don't reshape the labels to 2D for CrossEntropyLoss
            # Instead, make sure they're 1D
            if len(labels.shape) > 1:
                labels = labels.squeeze()  # Convert [batch_size, 1] to [batch_size]
            
>>>>>>> 0a7a8ed3
            # Zero the gradients
            optimizer.zero_grad()
            # Forward pass
            outputs = model(inputs)
<<<<<<< HEAD
            # trying to squeeze to make the compatible shape in pytorch
            outputs = outputs.squeeze(-1)
            # print("THE SHAPE OF THE OUTPUTS IS")
            # print(outputs.shape)
            # print(outputs)
            labels = labels.long()
            # we need to also fix the labels 
            labels = labels.squeeze(-1)            
            # print("THE SHAPE OF THE labels IS")
            # print(labels.shape)
            # print(labels)
            # Calculate the loss
            loss = criterion(outputs, labels)


            # exit()

=======
            labels = labels.long()  # Convert to Long type for CrossEntropyLoss
            # Calculate the loss
            loss = criterion(outputs, labels)
>>>>>>> 0a7a8ed3
            # Backward pass
            loss.backward()
            # Update parameters
            optimizer.step()
            running_loss += loss.item()
<<<<<<< HEAD



=======
>>>>>>> 0a7a8ed3
            # Track accuracy or other metrics if needed
            # For classification, you can calculate accuracy

            predicted = outputs.argmax(dim=1)
            correct_preds += (predicted == labels).sum().item()
            total_preds += labels.size(0)
        avg_loss = running_loss / len(train_loader)
        accuracy = correct_preds / total_preds
<<<<<<< HEAD
        


        test_loss, test_accuracy = evaluate(model, test_loader, criterion, device)

        logging.info(f"Epoch [{epoch+1}/{epochs}], Training Loss: {avg_loss:.4f} | Training Accuracy: {accuracy} | Test Lost: {test_loss:.4f} | Test Accuracy {test_accuracy:.4f}")
=======
>>>>>>> 0a7a8ed3

        test_loss, test_accuracy = evaluate(model, test_loader, criterion, device)

        logging.info(f"Epoch [{epoch+1}/{epochs}], Training Loss: {avg_loss:.4f}, Accuracy: {accuracy:.4f} | Test Loss: {test_loss:.4f}, Test Accuracy: {test_accuracy:.4f}")
    return test_loss, test_accuracy


def evaluate(model, test_loader, criterion, device):
    model.eval()  # Set model to evaluation mode
    running_loss = 0.0
<<<<<<< HEAD
    correct_preds = 0.0
    total_preds = 0.0
=======
    correct = 0
    total = 0
>>>>>>> 0a7a8ed3

    with torch.no_grad():  # Disable gradient computation for evaluation
        for inputs, labels in test_loader:
            inputs, labels = inputs.to(device), labels.to(device)
<<<<<<< HEAD

            if len(labels.shape) == 1:
                labels = labels.unsqueeze(1) 

            # print("THE SHAPES OF LABELS")
            labels = labels.long()
            labels = labels.squeeze(-1)
            # print(labels.shape)

            # Forward pass

            outputs = model(inputs)
            outputs = outputs.squeeze(-1)
            # print("THE SHAPES OF THE OUTPUTS")
            # print(outputs.shape)

            # Calculate loss
            loss = criterion(outputs, labels)
            running_loss += loss.item()

            # calculate the accuracy as well
            predicted = outputs.argmax(dim=1)
            correct_preds += (predicted == labels.squeeze()).sum().item()
            total_preds += labels.size(0)



    return (running_loss / len(test_loader)), (correct_preds / total_preds)

=======
            
            # Fix the labels dimension
            if len(labels.shape) > 1:
                labels = labels.squeeze()  # Convert [batch_size, 1] to [batch_size]
                
            labels = labels.long()
            
            # Forward pass
            outputs = model(inputs)
            
            # Calculate loss
            loss = criterion(outputs, labels)
            running_loss += loss.item()
            
            # Calculate accuracy
            _, predicted = torch.max(outputs, 1)
            total += labels.size(0)
            correct += (predicted == labels).sum().item()

    avg_loss = running_loss / len(test_loader)
    accuracy = correct / total
    return avg_loss, accuracy
>>>>>>> 0a7a8ed3






<|MERGE_RESOLUTION|>--- conflicted
+++ resolved
@@ -24,7 +24,6 @@
             Need to implement GPU functionality for later.
     
     '''
-<<<<<<< HEAD
     # just extending to GPU capabilities
     device = "cuda" if torch.cuda.is_available() else "cpu"
 
@@ -32,43 +31,23 @@
     logging.info(f"Running on a: {device}")
     
 
-
-    # Define the optimizer and loss function
-    optimizer = optim.Adam(model.parameters(), lr=learning_rate)
-=======
     # Define the optimizer and loss function if not provided
     if optimizer is None:
         optimizer = torch.optim.Adam(model.parameters(), lr=learning_rate)
->>>>>>> 0a7a8ed3
     criterion = nn.CrossEntropyLoss()  
 
     # Move model to device (GPU or CPU)
     model.to(device)
     # Training loop
     for epoch in range(epochs):
-<<<<<<< HEAD
         if (epoch + 1) % 5 == 0:
             print(f"Running EPOCH {epoch + 1}")
-=======
         
->>>>>>> 0a7a8ed3
         model.train()  # Set model to training mode
         
         running_loss = 0.0
         correct_preds = 0
         total_preds = 0
-<<<<<<< HEAD
-
-
-        for inputs, labels in train_loader:
-            # Move data to device (GPU or CPU)
-            inputs, labels = inputs.to(device), labels.to(device)
-
-                    # Ensure labels are of the correct shape (2D tensor)
-            if len(labels.shape) == 1:
-                labels = labels.unsqueeze(1)  # Change shape from [batch_size] to [batch_size, 1]
-
-=======
         
         for inputs, labels in train_loader:
             # Move data to device (GPU or CPU)
@@ -79,46 +58,19 @@
             if len(labels.shape) > 1:
                 labels = labels.squeeze()  # Convert [batch_size, 1] to [batch_size]
             
->>>>>>> 0a7a8ed3
             # Zero the gradients
             optimizer.zero_grad()
             # Forward pass
             outputs = model(inputs)
-<<<<<<< HEAD
-            # trying to squeeze to make the compatible shape in pytorch
-            outputs = outputs.squeeze(-1)
-            # print("THE SHAPE OF THE OUTPUTS IS")
-            # print(outputs.shape)
-            # print(outputs)
-            labels = labels.long()
-            # we need to also fix the labels 
-            labels = labels.squeeze(-1)            
-            # print("THE SHAPE OF THE labels IS")
-            # print(labels.shape)
-            # print(labels)
-            # Calculate the loss
-            loss = criterion(outputs, labels)
-
-
-            # exit()
-
-=======
             labels = labels.long()  # Convert to Long type for CrossEntropyLoss
             # Calculate the loss
             loss = criterion(outputs, labels)
->>>>>>> 0a7a8ed3
             # Backward pass
             loss.backward()
             # Update parameters
             optimizer.step()
             running_loss += loss.item()
-<<<<<<< HEAD
-
-
-
-=======
->>>>>>> 0a7a8ed3
-            # Track accuracy or other metrics if needed
+            
             # For classification, you can calculate accuracy
 
             predicted = outputs.argmax(dim=1)
@@ -126,15 +78,6 @@
             total_preds += labels.size(0)
         avg_loss = running_loss / len(train_loader)
         accuracy = correct_preds / total_preds
-<<<<<<< HEAD
-        
-
-
-        test_loss, test_accuracy = evaluate(model, test_loader, criterion, device)
-
-        logging.info(f"Epoch [{epoch+1}/{epochs}], Training Loss: {avg_loss:.4f} | Training Accuracy: {accuracy} | Test Lost: {test_loss:.4f} | Test Accuracy {test_accuracy:.4f}")
-=======
->>>>>>> 0a7a8ed3
 
         test_loss, test_accuracy = evaluate(model, test_loader, criterion, device)
 
@@ -145,48 +88,12 @@
 def evaluate(model, test_loader, criterion, device):
     model.eval()  # Set model to evaluation mode
     running_loss = 0.0
-<<<<<<< HEAD
     correct_preds = 0.0
     total_preds = 0.0
-=======
-    correct = 0
-    total = 0
->>>>>>> 0a7a8ed3
 
     with torch.no_grad():  # Disable gradient computation for evaluation
         for inputs, labels in test_loader:
             inputs, labels = inputs.to(device), labels.to(device)
-<<<<<<< HEAD
-
-            if len(labels.shape) == 1:
-                labels = labels.unsqueeze(1) 
-
-            # print("THE SHAPES OF LABELS")
-            labels = labels.long()
-            labels = labels.squeeze(-1)
-            # print(labels.shape)
-
-            # Forward pass
-
-            outputs = model(inputs)
-            outputs = outputs.squeeze(-1)
-            # print("THE SHAPES OF THE OUTPUTS")
-            # print(outputs.shape)
-
-            # Calculate loss
-            loss = criterion(outputs, labels)
-            running_loss += loss.item()
-
-            # calculate the accuracy as well
-            predicted = outputs.argmax(dim=1)
-            correct_preds += (predicted == labels.squeeze()).sum().item()
-            total_preds += labels.size(0)
-
-
-
-    return (running_loss / len(test_loader)), (correct_preds / total_preds)
-
-=======
             
             # Fix the labels dimension
             if len(labels.shape) > 1:
@@ -209,7 +116,6 @@
     avg_loss = running_loss / len(test_loader)
     accuracy = correct / total
     return avg_loss, accuracy
->>>>>>> 0a7a8ed3
 
 
 
